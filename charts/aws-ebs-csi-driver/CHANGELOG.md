--- conflicted
+++ resolved
@@ -1,11 +1,8 @@
 # Helm chart
 
-<<<<<<< HEAD
-=======
 ## v2.7.1
 * Bump app/driver to version `v1.8.0`
 
->>>>>>> 387ff05f
 ## v2.7.0
 * Support optional ec2 endpoint configuration.
 * Fix node driver registrar socket path.
