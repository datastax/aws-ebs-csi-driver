--- conflicted
+++ resolved
@@ -18,15 +18,12 @@
       labels:
         app: ebs-snapshot-controller
         {{- include "aws-ebs-csi-driver.labels" . | nindent 8 }}
-<<<<<<< HEAD
+        {{- if .Values.snapshotController.podLabels }}
+        {{- toYaml .Values.snapshotController.podlabels | nindent 8 }}
+        {{- end }}
       {{- if .Values.snapshotController.podAnnotations }}
       annotations: {{ toYaml .Values.snapshotController.podAnnotations | nindent 8 }}
       {{- end }}
-=======
-        {{- if .Values.snapshotController.podLabels }}
-        {{- toYaml .Values.snapshotController.podlabels | nindent 8 }}
-        {{- end }}
->>>>>>> 7f908fcc
     spec:
       serviceAccountName: {{ .Values.serviceAccount.snapshot.name }}
       nodeSelector:
